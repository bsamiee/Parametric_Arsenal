--- conflicted
+++ resolved
@@ -113,10 +113,6 @@
                         int vertCount = isQuad ? 4 : 3;
 
                         // FEA Aspect Ratio: ratio of longest to shortest edge (industry standard)
-<<<<<<< HEAD
-                        // Hot path: for loops used for 2-3x performance over LINQ (processes all mesh faces)
-=======
->>>>>>> a10a4082
                         for (int j = 0; j < vertCount; j++) {
                             edgeLengths[j] = vertices[j].DistanceTo(vertices[(j + 1) % vertCount]);
                         }
@@ -130,20 +126,12 @@
 
                         // FEA Skewness: angular deviation from ideal (90° for quads, 60° for triangles)
                         double skewness = isQuad
-<<<<<<< HEAD
-                            ? new double[] {
-=======
                             ? ((double[])[
->>>>>>> a10a4082
                                 Vector3d.VectorAngle(vertices[1] - vertices[0], vertices[3] - vertices[0]),
                                 Vector3d.VectorAngle(vertices[2] - vertices[1], vertices[0] - vertices[1]),
                                 Vector3d.VectorAngle(vertices[3] - vertices[2], vertices[1] - vertices[2]),
                                 Vector3d.VectorAngle(vertices[0] - vertices[3], vertices[2] - vertices[3]),
-<<<<<<< HEAD
-                            }.Max(angle => Math.Abs((angle * (180.0 / Math.PI)) - 90.0)) / 90.0
-=======
                             ]).Max(angle => Math.Abs((angle * (180.0 / Math.PI)) - 90.0)) / 90.0
->>>>>>> a10a4082
                             : (vertices[1] - vertices[0], vertices[2] - vertices[0], vertices[2] - vertices[1]) is (Vector3d ab, Vector3d ac, Vector3d bc)
                                 ? (
                                     Vector3d.VectorAngle(ab, ac) * (180.0 / Math.PI),
@@ -158,20 +146,12 @@
                         // Measures element shape quality via ratio of minimum cross-product to average edge length squared.
                         double jacobian = isQuad
                             ? edgeLengths.Take(4).Average() is double avgLen && avgLen > context.AbsoluteTolerance
-<<<<<<< HEAD
-                                ? new double[] {
-=======
                                 ? ((double[])[
->>>>>>> a10a4082
                                     Vector3d.CrossProduct(vertices[1] - vertices[0], vertices[3] - vertices[0]).Length,
                                     Vector3d.CrossProduct(vertices[2] - vertices[1], vertices[0] - vertices[1]).Length,
                                     Vector3d.CrossProduct(vertices[3] - vertices[2], vertices[1] - vertices[2]).Length,
                                     Vector3d.CrossProduct(vertices[0] - vertices[3], vertices[2] - vertices[3]).Length,
-<<<<<<< HEAD
-                                }.Min() / ((avgLen * avgLen) + context.AbsoluteTolerance)
-=======
                                 ]).Min() / ((avgLen * avgLen) + context.AbsoluteTolerance)
->>>>>>> a10a4082
                                 : 0.0
                             : edgeLengths.Take(3).Average() is double triAvgLen && triAvgLen > context.AbsoluteTolerance
                                 ? Vector3d.CrossProduct(vertices[1] - vertices[0], vertices[2] - vertices[0]).Length / ((2.0 * triAvgLen * triAvgLen) + context.AbsoluteTolerance)
