--- conflicted
+++ resolved
@@ -60,13 +60,6 @@
                                         .Where(static angle => RhinoMath.IsValidDouble(angle))
                                         .ToArray() is double[] angles && angles.Length > 0 && Math.Atan2(angles.Sum(Math.Sin) / angles.Length, angles.Sum(Math.Cos) / angles.Length) is double circularMean && RhinoMath.Wrap(circularMean, 0.0, RhinoMath.TwoPI) is double averageAngle
                                             ? ((Func<Result<(Intersection.IntersectionType, double[], bool, double)>>)(() => {
-<<<<<<< HEAD
-                                                // Curve-curve: tangent when tangents are parallel or antiparallel (0° or 180°), transverse when near 90°.
-                                                double averageParallelDeviation = Math.Min(Math.Min(averageAngle, RhinoMath.TwoPI - averageAngle), Math.Abs(RhinoMath.Pi - averageAngle));
-                                                bool isTangent = averageParallelDeviation <= IntersectionConfig.TangentAngleThreshold;
-                                                bool isGrazing = angles.Any(static angle => Math.Min(angle, Math.Abs(RhinoMath.Pi - angle)) <= IntersectionConfig.GrazingAngleThreshold);
-                                                (Intersection.IntersectionType, double[], bool, double) result = (isTangent ? Intersection.IntersectionType.Tangent.Instance : Intersection.IntersectionType.Transverse.Instance, angles, isGrazing, isTangent ? IntersectionConfig.TangentBlendScore : IntersectionConfig.PerpendicularBlendScore);
-=======
                                                 // Curve-curve: tangent (0° or 180°) vs transverse (90°)
                                                 double averageDeviation = minAngleToParallel(averageAngle);
                                                 bool isTangent = averageDeviation <= IntersectionConfig.TangentAngleThreshold;
@@ -75,7 +68,6 @@
                                                     angles,
                                                     angles.Any(angle => minAngleToParallel(angle) <= IntersectionConfig.GrazingAngleThreshold),
                                                     isTangent ? IntersectionConfig.TangentBlendScore : IntersectionConfig.PerpendicularBlendScore);
->>>>>>> 6b3b2a7b
                                                 return ResultFactory.Create(value: result);
                                             }))()
                                             : ResultFactory.Create<(Intersection.IntersectionType, double[], bool, double)>(error: E.Geometry.ClassificationFailed),
