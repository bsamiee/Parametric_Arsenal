--- conflicted
+++ resolved
@@ -53,12 +53,9 @@
     /// <summary>Healing strategy: Combined Repair + JoinNakedEdges.</summary>
     internal const byte StrategyCombined = 3;
 
-<<<<<<< HEAD
     /// <summary>Maximum number of healing strategies available.</summary>
-=======
     /// <summary>Maximum healing strategies available (0-3 inclusive).</summary>
     /// <summary>Maximum number of healing strategies (4 total: Conservative, Moderate, Aggressive, Combined).</summary>
->>>>>>> 47573f44
     internal const int MaxHealingStrategies = 4;
 
     /// <summary>Healing strategy tolerance multipliers: [Conservative=0.1×, Moderate=1.0×, Aggressive=10.0×].</summary>
