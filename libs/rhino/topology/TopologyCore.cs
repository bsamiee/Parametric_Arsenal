--- conflicted
+++ resolved
@@ -68,9 +68,6 @@
                     bool manifold = mesh.IsManifold(topologicalTest: true, out bool oriented, out bool _);
                     int[] nm = [.. Enumerable.Range(0, mesh.TopologyEdges.Count).Where(i => mesh.TopologyEdges.GetConnectedFaces(i).Length > 2),];
                     IReadOnlyList<int> vals = [.. nm.Select(i => mesh.TopologyEdges.GetConnectedFaces(i).Length),];
-<<<<<<< HEAD
-                    return ResultFactory.Create(value: (IReadOnlyList<Topology.NonManifoldData>)[new Topology.NonManifoldData(EdgeIndices: nm, VertexIndices: [], Valences: vals, Locations: [.. nm.Select(i => mesh.TopologyEdges.GetTopologyVertices(i) switch { IndexPair v => new Point3d((mesh.TopologyVertices[v.I].X + mesh.TopologyVertices[v.J].X) / 2.0, (mesh.TopologyVertices[v.I].Y + mesh.TopologyVertices[v.J].Y) / 2.0, (mesh.TopologyVertices[v.I].Z + mesh.TopologyVertices[v.J].Z) / 2.0) }),], IsManifold: manifold, IsOrientable: oriented, MaxValence: vals.Count > 0 ? vals.Max() : 0),]);
-=======
                     return ResultFactory.Create(value: (IReadOnlyList<Topology.NonManifoldData>)[
                         new Topology.NonManifoldData(
                             EdgeIndices: nm,
@@ -87,7 +84,6 @@
                             IsOrientable: oriented,
                             MaxValence: vals.Count > 0 ? vals.Max() : 0),
                     ]);
->>>>>>> 02da1a36
                 }))(),
                 _ => ResultFactory.Create<IReadOnlyList<Topology.NonManifoldData>>(error: E.Geometry.UnsupportedAnalysis.WithContext($"Type: {typeof(T).Name}")),
             });
@@ -154,11 +150,6 @@
                 return componentCount;
             }))() + 1;
         }
-<<<<<<< HEAD
-        IReadOnlyList<IReadOnlyList<int>> components = [.. Enumerable.Range(0, componentCount).Select(c => (IReadOnlyList<int>)[.. Enumerable.Range(0, faceCount).Where(f => componentIds[f] == c),]),];
-        IReadOnlyList<BoundingBox> bounds = [.. components.Select(c => c.Aggregate(BoundingBox.Empty, (union, fIdx) => union.IsValid ? BoundingBox.Union(union, getBounds(fIdx)) : getBounds(fIdx))),];
-        return ResultFactory.Create(value: (IReadOnlyList<Topology.ConnectivityData>)[new Topology.ConnectivityData(ComponentIndices: components, ComponentSizes: [.. components.Select(c => c.Count),], ComponentBounds: bounds, TotalComponents: componentCount, IsFullyConnected: componentCount == 1, AdjacencyGraph: Enumerable.Range(0, faceCount).Select(f => (f, getAdjacentForGraph(f))).ToFrozenDictionary(x => x.f, x => x.Item2)),]);
-=======
         IReadOnlyList<IReadOnlyList<int>> components = [.. Enumerable.Range(0, componentCount).Select(c => (IReadOnlyList<int>)[.. Enumerable.Range(0, mesh.Faces.Count).Where(f => componentIds[f] == c),]),];
         IReadOnlyList<BoundingBox> bounds = [.. components.Select(c => c.Aggregate(BoundingBox.Empty, (union, fIdx) => {
             MeshFace face = mesh.Faces[fIdx];
@@ -167,7 +158,6 @@
         })),
         ];
         return ResultFactory.Create(value: (IReadOnlyList<Topology.ConnectivityData>)[new Topology.ConnectivityData(ComponentIndices: components, ComponentSizes: [.. components.Select(c => c.Count),], ComponentBounds: bounds, TotalComponents: componentCount, IsFullyConnected: componentCount == 1, AdjacencyGraph: Enumerable.Range(0, mesh.Faces.Count).Select(f => (f, (IReadOnlyList<int>)[.. mesh.Faces.AdjacentFaces(f).Where(adj => adj >= 0),])).ToFrozenDictionary(x => x.f, x => x.Item2)),]);
->>>>>>> 02da1a36
     }
 
     [Pure]
