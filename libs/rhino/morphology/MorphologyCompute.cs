--- conflicted
+++ resolved
@@ -129,17 +129,9 @@
     private static Mesh? SubdivideLoop(Mesh mesh) {
         if (!mesh.Faces.TriangleCount.Equals(mesh.Faces.Count)) { return null; }
 
-<<<<<<< HEAD
-        int vertCount = mesh.Vertices.Count;
-        Point3d[] originalVerts = new Point3d[vertCount];
-        for (int i = 0; i < vertCount; i++) {
-            originalVerts[i] = mesh.Vertices[i];
-        }
-=======
         Mesh subdivided = new();
         Point3d[] originalVerts = [.. Enumerable.Range(0, mesh.Vertices.Count).Select(i => (Point3d)mesh.Vertices[i]),];
         Point3d[] newVerts = new Point3d[originalVerts.Length];
->>>>>>> 1ca42af4
 
         Point3d[] newVerts = new Point3d[vertCount];
         for (int i = 0; i < vertCount; i++) {
@@ -193,20 +185,9 @@
     private static Mesh? SubdivideButterfly(Mesh mesh) {
         if (!mesh.Faces.TriangleCount.Equals(mesh.Faces.Count)) { return null; }
 
-<<<<<<< HEAD
-        int vertCount = mesh.Vertices.Count;
-        Point3d[] originalVerts = new Point3d[vertCount];
-        for (int i = 0; i < vertCount; i++) {
-            originalVerts[i] = mesh.Vertices[i];
-        }
-
-        Mesh subdivided = new();
-        for (int i = 0; i < vertCount; i++) {
-=======
         Mesh subdivided = new();
         Point3d[] originalVerts = [.. Enumerable.Range(0, mesh.Vertices.Count).Select(i => (Point3d)mesh.Vertices[i]),];
         for (int i = 0; i < originalVerts.Length; i++) {
->>>>>>> 1ca42af4
             _ = subdivided.Vertices.Add(originalVerts[i]);
         }
 
