using System.Collections.Frozen;
using System.Diagnostics.Contracts;
using System.Runtime.CompilerServices;
using Arsenal.Core.Context;
using Arsenal.Core.Errors;
using Arsenal.Core.Results;
using Rhino;
using Rhino.Geometry;

namespace Arsenal.Rhino.Morphology;

/// <summary>Morphology operation dispatch and executor implementations.</summary>
internal static class MorphologyCore {
    /// <summary>Operation dispatch: (operation ID, type) → executor function.</summary>
    internal static readonly FrozenDictionary<(byte Operation, Type InputType), Func<object, object, IGeometryContext, Result<IReadOnlyList<Morphology.IMorphologyResult>>>> OperationDispatch =
        new Dictionary<(byte, Type), Func<object, object, IGeometryContext, Result<IReadOnlyList<Morphology.IMorphologyResult>>>> {
            [(MorphologyConfig.OpCageDeform, typeof(Mesh))] = ExecuteCageDeform,
            [(MorphologyConfig.OpCageDeform, typeof(Brep))] = ExecuteCageDeform,
            [(MorphologyConfig.OpSubdivideCatmullClark, typeof(Mesh))] = ExecuteSubdivideCatmullClark,
            [(MorphologyConfig.OpSubdivideLoop, typeof(Mesh))] = ExecuteSubdivideLoop,
            [(MorphologyConfig.OpSubdivideButterfly, typeof(Mesh))] = ExecuteSubdivideButterfly,
            [(MorphologyConfig.OpSmoothLaplacian, typeof(Mesh))] = ExecuteSmoothLaplacian,
            [(MorphologyConfig.OpSmoothTaubin, typeof(Mesh))] = ExecuteSmoothTaubin,
            [(MorphologyConfig.OpEvolveMeanCurvature, typeof(Mesh))] = ExecuteEvolveMeanCurvature,
            [(MorphologyConfig.OpOffset, typeof(Mesh))] = ExecuteOffset,
            [(MorphologyConfig.OpReduce, typeof(Mesh))] = ExecuteReduce,
            [(MorphologyConfig.OpRemesh, typeof(Mesh))] = ExecuteRemesh,
        }.ToFrozenDictionary();

    [Pure, MethodImpl(MethodImplOptions.AggressiveInlining)]
    private static Result<IReadOnlyList<Morphology.IMorphologyResult>> Execute<TGeom, TParam>(
        object input,
        object parameters,
<<<<<<< HEAD
        IGeometryContext context,
        Func<TGeom, TParam, IGeometryContext, Result<IReadOnlyList<Morphology.IMorphologyResult>>> compute,
        Func<object, bool>? geomCheck = null) where TGeom : GeometryBase =>
        input is not TGeom geom || (geomCheck is not null && !geomCheck(input))
            ? ResultFactory.Create<IReadOnlyList<Morphology.IMorphologyResult>>(error: E.Geometry.InvalidGeometryType.WithContext($"Expected: {typeof(TGeom).Name}"))
            : parameters is not TParam param
                ? ResultFactory.Create<IReadOnlyList<Morphology.IMorphologyResult>>(error: E.Geometry.InsufficientParameters.WithContext($"Expected: {typeof(TParam).Name}"))
                : compute(geom, param, context);

    [Pure, MethodImpl(MethodImplOptions.AggressiveInlining)]
    private static Result<IReadOnlyList<Morphology.IMorphologyResult>> ExecuteCageDeform(object input, object parameters, IGeometryContext context) =>
        Execute<GeometryBase, (GeometryBase, Point3d[], Point3d[])>(
            input,
            parameters,
            context,
            (geom, p, ctx) => MorphologyCompute.CageDeform(geom, p.Item1, p.Item2, p.Item3, ctx).Bind(deformed => {
                BoundingBox originalBounds = geom.GetBoundingBox(accurate: false);
                BoundingBox deformedBounds = deformed.GetBoundingBox(accurate: false);
                double[] displacements = [.. p.Item2.Zip(p.Item3, static (o, d) => o.DistanceTo(d)),];
                (double maxDisp, double meanDisp) = displacements.Length > 0 ? (displacements.Max(), displacements.Average()) : (0.0, 0.0);
                double volumeRatio = RhinoMath.IsValidDouble(originalBounds.Volume) && originalBounds.Volume > RhinoMath.ZeroTolerance ? deformedBounds.Volume / originalBounds.Volume : 1.0;
                return ResultFactory.Create<IReadOnlyList<Morphology.IMorphologyResult>>(value: [new Morphology.CageDeformResult(deformed, maxDisp, meanDisp, originalBounds, deformedBounds, volumeRatio),]);
            }),
            geomCheck: g => g is Mesh or Brep);
=======
        IGeometryContext context) =>
        parameters is not (GeometryBase cage, Point3d[] originalPts, Point3d[] deformedPts)
            ? ResultFactory.Create<IReadOnlyList<Morphology.IMorphologyResult>>(
                error: E.Geometry.InsufficientParameters.WithContext("Expected: (GeometryBase cage, Point3d[] original, Point3d[] deformed)"))
            : input is not Mesh and not Brep
                ? ResultFactory.Create<IReadOnlyList<Morphology.IMorphologyResult>>(
                    error: E.Geometry.InvalidGeometryType.WithContext($"Type: {input.GetType().Name}"))
                : MorphologyCompute.CageDeform((GeometryBase)input, cage, originalPts, deformedPts, context)
                    .Bind(deformed => {
                        BoundingBox originalBounds = ((GeometryBase)input).GetBoundingBox(accurate: false);
                        BoundingBox deformedBounds = deformed.GetBoundingBox(accurate: false);
                        double[] displacements = [.. originalPts.Zip(deformedPts, static (o, d) => o.DistanceTo(d)),];
                        return ResultFactory.Create<IReadOnlyList<Morphology.IMorphologyResult>>(
                            value: [new Morphology.CageDeformResult(
                                deformed,
                                displacements.Length > 0 ? displacements.Max() : 0.0,
                                displacements.Length > 0 ? displacements.Average() : 0.0,
                                originalBounds,
                                deformedBounds,
                                RhinoMath.IsValidDouble(originalBounds.Volume) && originalBounds.Volume > RhinoMath.ZeroTolerance
                                    ? deformedBounds.Volume / originalBounds.Volume
                                    : 1.0),
                            ]);
                    });
>>>>>>> 1ca42af4

    [Pure, MethodImpl(MethodImplOptions.AggressiveInlining)]
    private static Result<IReadOnlyList<Morphology.IMorphologyResult>> ExecuteSubdivideCatmullClark(object input, object parameters, IGeometryContext context) =>
        ExecuteSubdivision(input, parameters, context, MorphologyConfig.OpSubdivideCatmullClark);

    [Pure, MethodImpl(MethodImplOptions.AggressiveInlining)]
    private static Result<IReadOnlyList<Morphology.IMorphologyResult>> ExecuteSubdivideLoop(object input, object parameters, IGeometryContext context) =>
        ExecuteSubdivision(input, parameters, context, MorphologyConfig.OpSubdivideLoop);

    [Pure, MethodImpl(MethodImplOptions.AggressiveInlining)]
    private static Result<IReadOnlyList<Morphology.IMorphologyResult>> ExecuteSubdivideButterfly(object input, object parameters, IGeometryContext context) =>
        ExecuteSubdivision(input, parameters, context, MorphologyConfig.OpSubdivideButterfly);

    [Pure, MethodImpl(MethodImplOptions.AggressiveInlining)]
    private static Result<IReadOnlyList<Morphology.IMorphologyResult>> ExecuteSubdivision(object input, object parameters, IGeometryContext context, byte algorithm) =>
        Execute<Mesh, int>(input, parameters, context, (mesh, levels, ctx) =>
            MorphologyConfig.TriangulatedSubdivisionOps.Contains(algorithm) && !mesh.Faces.TriangleCount.Equals(mesh.Faces.Count)
                ? ResultFactory.Create<IReadOnlyList<Morphology.IMorphologyResult>>(
                    error: (algorithm == MorphologyConfig.OpSubdivideLoop ? E.Geometry.Morphology.LoopRequiresTriangles : E.Geometry.Morphology.ButterflyRequiresTriangles)
                        .WithContext(string.Create(System.Globalization.CultureInfo.InvariantCulture, $"TriangleCount: {mesh.Faces.TriangleCount}, FaceCount: {mesh.Faces.Count}")))
                : MorphologyCompute.SubdivideIterative(mesh, algorithm, levels, ctx).Bind(subdivided => ComputeSubdivisionMetrics(mesh, subdivided, ctx)));

    [Pure, MethodImpl(MethodImplOptions.AggressiveInlining)]
<<<<<<< HEAD
    private static Result<IReadOnlyList<Morphology.IMorphologyResult>> ExecuteSmoothLaplacian(object input, object parameters, IGeometryContext context) =>
        Execute<Mesh, (int, bool)>(input, parameters, context, (mesh, p, ctx) =>
            MorphologyCompute.SmoothWithConvergence(mesh, p.Item1, p.Item2, (m, pos, _) => LaplacianUpdate(m, pos, useCotangent: true), ctx)
                .Bind(smoothed => ComputeSmoothingMetrics(mesh, smoothed, p.Item1, ctx)));
=======
    private static Result<IReadOnlyList<Morphology.IMorphologyResult>> ExecuteSmoothTaubin(
        object input,
        object parameters,
        IGeometryContext context) =>
        input is not Mesh mesh
            ? ResultFactory.Create<IReadOnlyList<Morphology.IMorphologyResult>>(error: E.Geometry.InvalidGeometryType.WithContext("Expected: Mesh"))
            : parameters is not (int iterations, double lambda, double mu)
                ? ResultFactory.Create<IReadOnlyList<Morphology.IMorphologyResult>>(error: E.Geometry.InsufficientParameters.WithContext("Expected: (int iterations, double lambda, double mu)"))
                : mu >= -lambda
                    ? ResultFactory.Create<IReadOnlyList<Morphology.IMorphologyResult>>(
                        error: E.Geometry.Morphology.TaubinParametersInvalid.WithContext(string.Create(System.Globalization.CultureInfo.InvariantCulture, $"μ ({mu:F4}) must be < -λ ({(-lambda):F4})")))
                    : MorphologyCompute.SmoothWithConvergence(
                        mesh,
                        iterations,
                        lockBoundary: false,
                        (m, pos, _) => {
                            Point3d[] step1 = LaplacianUpdate(m, pos, useCotangent: false);
                            Point3d[] blended1 = [.. pos.Select((p, i) => p + (lambda * (step1[i] - p))),];
                            Point3d[] step2 = LaplacianUpdate(m, blended1, useCotangent: false);
                            return [.. blended1.Select((b, i) => b + (mu * (step2[i] - b))),];
                        },
                        context)
                        .Bind(smoothed => ComputeSmoothingMetrics(mesh, smoothed, iterations, context));
>>>>>>> 1ca42af4

    [Pure, MethodImpl(MethodImplOptions.AggressiveInlining)]
    private static Result<IReadOnlyList<Morphology.IMorphologyResult>> ExecuteSmoothTaubin(object input, object parameters, IGeometryContext context) =>
        Execute<Mesh, (int, double, double)>(input, parameters, context, (mesh, p, ctx) =>
            p.Item3 >= -p.Item2
                ? ResultFactory.Create<IReadOnlyList<Morphology.IMorphologyResult>>(error: E.Geometry.Morphology.TaubinParametersInvalid.WithContext(string.Create(System.Globalization.CultureInfo.InvariantCulture, $"μ ({p.Item3:F4}) must be < -λ ({(-p.Item2):F4})")))
                : MorphologyCompute.SmoothWithConvergence(mesh, p.Item1, lockBoundary: false, (m, pos, _) => TaubinUpdate(m, pos, p.Item2, p.Item3), ctx).Bind(smoothed => ComputeSmoothingMetrics(mesh, smoothed, p.Item1, ctx)));

    [Pure, MethodImpl(MethodImplOptions.AggressiveInlining)]
    private static Result<IReadOnlyList<Morphology.IMorphologyResult>> ExecuteEvolveMeanCurvature(object input, object parameters, IGeometryContext context) =>
        Execute<Mesh, (double, int)>(input, parameters, context, (mesh, p, ctx) =>
            MorphologyCompute.SmoothWithConvergence(mesh, p.Item2, lockBoundary: false, (m, pos, _) => MeanCurvatureFlowUpdate(m, pos, p.Item1, _), ctx)
                .Bind(evolved => ComputeSmoothingMetrics(mesh, evolved, p.Item2, ctx)));

    [Pure, MethodImpl(MethodImplOptions.AggressiveInlining)]
    private static Result<IReadOnlyList<Morphology.IMorphologyResult>> ExecuteOffset(object input, object parameters, IGeometryContext context) =>
        Execute<Mesh, (double, bool)>(input, parameters, context, (mesh, p, ctx) =>
            MorphologyCompute.OffsetMesh(mesh, p.Item1, p.Item2, ctx).Bind(offset => ComputeOffsetMetrics(mesh, offset, p.Item1, ctx)));

    [Pure, MethodImpl(MethodImplOptions.AggressiveInlining)]
    private static Result<IReadOnlyList<Morphology.IMorphologyResult>> ExecuteReduce(object input, object parameters, IGeometryContext context) =>
        Execute<Mesh, (int, bool, double)>(input, parameters, context, (mesh, p, ctx) =>
            MorphologyCompute.ReduceMesh(mesh, p.Item1, p.Item2, p.Item3, ctx).Bind(reduced => ComputeReductionMetrics(mesh, reduced, ctx)));

    [Pure, MethodImpl(MethodImplOptions.AggressiveInlining)]
    private static Result<IReadOnlyList<Morphology.IMorphologyResult>> ExecuteRemesh(object input, object parameters, IGeometryContext context) =>
        Execute<Mesh, (double, int, bool)>(input, parameters, context, (mesh, p, ctx) =>
            MorphologyCompute.RemeshIsotropic(mesh, p.Item1, p.Item2, p.Item3, ctx).Bind(remeshed => ComputeRemeshMetrics(remeshed, p.Item1, p.Item2, ctx)));

    [Pure, MethodImpl(MethodImplOptions.AggressiveInlining)]
    private static Point3d[] TaubinUpdate(Mesh mesh, Point3d[] positions, double lambda, double mu) {
        Point3d[] step1 = LaplacianUpdate(mesh, positions, useCotangent: false);
        Point3d[] blended1 = new Point3d[positions.Length];
        for (int i = 0; i < positions.Length; i++) {
            blended1[i] = positions[i] + (lambda * (step1[i] - positions[i]));
        }
        Point3d[] step2 = LaplacianUpdate(mesh, blended1, useCotangent: false);
        Point3d[] result = new Point3d[positions.Length];
        for (int i = 0; i < positions.Length; i++) {
            result[i] = blended1[i] + (mu * (step2[i] - blended1[i]));
        }
        return result;
    }

    [Pure, MethodImpl(MethodImplOptions.AggressiveInlining)]
<<<<<<< HEAD
    internal static Point3d[] LaplacianUpdate(Mesh mesh, Point3d[] positions, bool useCotangent) {
        Point3d[] updated = new Point3d[positions.Length];
        for (int i = 0; i < positions.Length; i++) {
            int[] neighbors = mesh.TopologyVertices.ConnectedTopologyVertices(i);
            if (neighbors.Length is 0) {
                updated[i] = positions[i];
                continue;
            }
            Point3d currentPos = positions[i];
            (Vector3d weightedSum, double weightSum) = (Vector3d.Zero, 0.0);
            for (int j = 0; j < neighbors.Length; j++) {
                int meshVertIdx = mesh.TopologyVertices.MeshVertexIndices(neighbors[j])[0];
                Point3d neighborPos = positions[meshVertIdx];
                double weight = useCotangent ? MorphologyConfig.UniformLaplacianWeight / Math.Max(currentPos.DistanceTo(neighborPos), RhinoMath.ZeroTolerance) : MorphologyConfig.UniformLaplacianWeight;
                weightedSum += weight * (Vector3d)neighborPos;
                weightSum += weight;
            }
            updated[i] = weightSum > RhinoMath.ZeroTolerance ? (Point3d)(weightedSum / weightSum) : currentPos;
        }
        return updated;
    }

    [Pure, MethodImpl(MethodImplOptions.AggressiveInlining)]
    private static Point3d[] MeanCurvatureFlowUpdate(Mesh mesh, Point3d[] positions, double timeStep, IGeometryContext _) {
        Point3d[] updated = new Point3d[positions.Length];
        for (int i = 0; i < positions.Length; i++) {
            int[] neighbors = mesh.TopologyVertices.ConnectedTopologyVertices(i);
            if (neighbors.Length is 0) {
                updated[i] = positions[i];
                continue;
            }
            Point3d currentPos = positions[i];
            Point3d laplacian = Point3d.Origin;
            for (int j = 0; j < neighbors.Length; j++) {
                laplacian += positions[mesh.TopologyVertices.MeshVertexIndices(neighbors[j])[0]] - currentPos;
            }
            laplacian /= neighbors.Length;
            Vector3d normal = mesh.Normals.Count > i ? mesh.Normals[i] : Vector3d.ZAxis;
            double curvature = normal * (laplacian - Point3d.Origin);
            updated[i] = currentPos + ((timeStep * curvature) * normal);
        }
        return updated;
    }
=======
    internal static Point3d[] LaplacianUpdate(Mesh mesh, Point3d[] positions, bool useCotangent) =>
        [.. Enumerable.Range(0, positions.Length).Select(i => {
            int[] neighbors = mesh.TopologyVertices.ConnectedTopologyVertices(i);
            return neighbors.Length is 0
                ? positions[i]
                : neighbors.Aggregate(
                    (weightedSum: Vector3d.Zero, weightSum: 0.0),
                    (acc, neighborIdx) => {
                        Point3d neighborPos = positions[mesh.TopologyVertices.MeshVertexIndices(neighborIdx)[0]];
                        double weight = useCotangent
                            ? MorphologyConfig.UniformLaplacianWeight / Math.Max(positions[i].DistanceTo(neighborPos), RhinoMath.ZeroTolerance)
                            : MorphologyConfig.UniformLaplacianWeight;
                        return (acc.weightedSum + (weight * (Vector3d)neighborPos), acc.weightSum + weight);
                    }) is var (wSum, wTotal) && wTotal > RhinoMath.ZeroTolerance
                        ? (Point3d)(wSum / wTotal)
                        : positions[i];
        }),
        ];

    [Pure, MethodImpl(MethodImplOptions.AggressiveInlining)]
    private static Point3d[] MeanCurvatureFlowUpdate(Mesh mesh, Point3d[] positions, double timeStep, IGeometryContext _) =>
        [.. Enumerable.Range(0, positions.Length).Select(i => {
            int[] neighbors = mesh.TopologyVertices.ConnectedTopologyVertices(i);
            return neighbors.Length is 0
                ? positions[i]
                : positions[i] + ((timeStep * (mesh.Normals.Count > i ? mesh.Normals[i] : Vector3d.ZAxis) *
                    ((neighbors.Aggregate(Point3d.Origin, (acc, neighborIdx) =>
                        acc + (positions[mesh.TopologyVertices.MeshVertexIndices(neighborIdx)[0]] - positions[i])) / neighbors.Length) - Point3d.Origin)) *
                    (mesh.Normals.Count > i ? mesh.Normals[i] : Vector3d.ZAxis));
        }),
        ];
>>>>>>> 1ca42af4

    [Pure, MethodImpl(MethodImplOptions.AggressiveInlining)]
    internal static (double[] EdgeLengths, double[] AspectRatios, double[] MinAngles) ComputeMeshMetrics(Mesh mesh, IGeometryContext context) {
        int faceCount = mesh.Faces.Count;
        int edgeCount = mesh.TopologyEdges.Count;
        double[] edges = new double[edgeCount];
        double[] aspects = new double[faceCount];
        double[] angles = new double[faceCount];

        for (int i = 0; i < edgeCount; i++) {
            edges[i] = mesh.TopologyEdges.EdgeLine(i).Length;
        }

        for (int i = 0; i < faceCount; i++) {
            (Point3d a, Point3d b, Point3d c) = (mesh.Vertices[mesh.Faces[i].A], mesh.Vertices[mesh.Faces[i].B], mesh.Vertices[mesh.Faces[i].C]);
            (double ab, double bc, double ca) = (a.DistanceTo(b), b.DistanceTo(c), c.DistanceTo(a));
            (double maxE, double minE) = (Math.Max(Math.Max(ab, bc), ca), Math.Min(Math.Min(ab, bc), ca));
            aspects[i] = minE > context.AbsoluteTolerance ? maxE / minE : double.MaxValue;
            (Vector3d vAB, Vector3d vBC, Vector3d vCA) = (b - a, c - b, a - c);
            angles[i] = Math.Min(Math.Min(
                Vector3d.VectorAngle(vAB, -vCA),
                Vector3d.VectorAngle(vBC, -vAB)),
                Vector3d.VectorAngle(vCA, -vBC));
        }

        return (edges, aspects, angles);
    }

    [Pure, MethodImpl(MethodImplOptions.AggressiveInlining)]
    private static Result<IReadOnlyList<Morphology.IMorphologyResult>> ComputeSubdivisionMetrics(
        Mesh original,
        Mesh subdivided,
        IGeometryContext context) {
<<<<<<< HEAD
        (double[] edgeLengths, double[] aspectRatios, double[] minAngles) = ComputeMeshMetrics(subdivided, context);
        return ResultFactory.Create<IReadOnlyList<Morphology.IMorphologyResult>>(
            value: [
                new Morphology.SubdivisionResult(
                    subdivided,
                    original.Faces.Count,
                    subdivided.Faces.Count,
                    edgeLengths.Min(),
                    edgeLengths.Max(),
                    edgeLengths.Average(),
                    aspectRatios.Average(),
                    minAngles.Min()),
            ]);
=======
        double[] edgeLengths = [.. Enumerable.Range(0, subdivided.TopologyEdges.Count).Select(i => subdivided.TopologyEdges.EdgeLine(i).Length),];
        (double aspectRatio, double[] angles)[] metrics = [.. Enumerable.Range(0, subdivided.Faces.Count).Select(i => {
            (Point3d a, Point3d b, Point3d c) = (subdivided.Vertices[subdivided.Faces[i].A], subdivided.Vertices[subdivided.Faces[i].B], subdivided.Vertices[subdivided.Faces[i].C]);
            (double ab, double bc, double ca) = (a.DistanceTo(b), b.DistanceTo(c), c.DistanceTo(a));
            (double maxEdge, double minEdge) = (Math.Max(Math.Max(ab, bc), ca), Math.Min(Math.Min(ab, bc), ca));
            return (
                aspectRatio: minEdge > context.AbsoluteTolerance ? maxEdge / minEdge : double.MaxValue,
                angles: new[] {
                    Vector3d.VectorAngle(b - a, c - a),
                    Vector3d.VectorAngle(a - b, c - b),
                    Vector3d.VectorAngle(a - c, b - c),
                }
            );
        }),
        ];
        return ResultFactory.Create<IReadOnlyList<Morphology.IMorphologyResult>>(value: [
            new Morphology.SubdivisionResult(
                subdivided,
                original.Faces.Count,
                subdivided.Faces.Count,
                edgeLengths.Min(),
                edgeLengths.Max(),
                edgeLengths.Average(),
                metrics.Average(m => m.aspectRatio),
                metrics.SelectMany(m => m.angles).Min()),
        ]);
>>>>>>> 1ca42af4
    }

    [Pure, MethodImpl(MethodImplOptions.AggressiveInlining)]
    private static Result<IReadOnlyList<Morphology.IMorphologyResult>> ComputeSmoothingMetrics(
        Mesh original,
        Mesh smoothed,
        int iterations,
        IGeometryContext context) {
        int vertCount = Math.Min(original.Vertices.Count, smoothed.Vertices.Count);
        (double sumSq, double maxDisp) = Enumerable.Range(0, vertCount).Aggregate(
            (0.0, 0.0),
            (acc, i) => {
                double dist = ((Point3d)original.Vertices[i]).DistanceTo(smoothed.Vertices[i]);
                return (acc.Item1 + (dist * dist), Math.Max(acc.Item2, dist));
            });
        return ResultFactory.Create<IReadOnlyList<Morphology.IMorphologyResult>>(value: [
            new Morphology.SmoothingResult(
                smoothed,
                iterations,
                vertCount > 0 ? Math.Sqrt(sumSq / vertCount) : 0.0,
                maxDisp,
                MorphologyCompute.ValidateMeshQuality(smoothed, context).IsSuccess ? 1.0 : 0.0,
                Math.Sqrt(sumSq / Math.Max(vertCount, 1)) < context.AbsoluteTolerance * MorphologyConfig.ConvergenceMultiplier),
        ]);
    }

    [Pure, MethodImpl(MethodImplOptions.AggressiveInlining)]
    private static Result<IReadOnlyList<Morphology.IMorphologyResult>> ComputeOffsetMetrics(
        Mesh original,
        Mesh offset,
        double _,
        IGeometryContext context) {
        int minCount = Math.Min(original.Vertices.Count, offset.Vertices.Count);
        double actualDist = minCount > 0
            ? Enumerable.Range(0, minCount).Average(i => ((Point3d)original.Vertices[i]).DistanceTo(offset.Vertices[i]))
            : 0.0;
        bool hasDegen = !MorphologyCompute.ValidateMeshQuality(offset, context).IsSuccess;

        return ResultFactory.Create<IReadOnlyList<Morphology.IMorphologyResult>>(
            value: [new Morphology.OffsetResult(offset, actualDist, hasDegen, original.Vertices.Count, offset.Vertices.Count, original.Faces.Count, offset.Faces.Count),]);
    }

    [Pure, MethodImpl(MethodImplOptions.AggressiveInlining)]
    private static Result<IReadOnlyList<Morphology.IMorphologyResult>> ComputeReductionMetrics(
        Mesh original,
        Mesh reduced,
        IGeometryContext context) {
        (double[] edgeLengths, double[] aspectRatios, double[] _) = ComputeMeshMetrics(reduced, context);
        double reductionRatio = original.Faces.Count > 0 ? (double)reduced.Faces.Count / original.Faces.Count : 1.0;
        double quality = MorphologyCompute.ValidateMeshQuality(reduced, context).IsSuccess ? 1.0 : 0.0;
        return ResultFactory.Create<IReadOnlyList<Morphology.IMorphologyResult>>(
            value: [new Morphology.ReductionResult(
                reduced,
                original.Faces.Count,
                reduced.Faces.Count,
                reductionRatio,
                quality,
                aspectRatios.Length > 0 ? aspectRatios.Average() : 0.0,
                edgeLengths.Length > 0 ? edgeLengths.Min() : 0.0,
                edgeLengths.Length > 0 ? edgeLengths.Max() : 0.0),]);
    }

    [Pure, MethodImpl(MethodImplOptions.AggressiveInlining)]
    private static Result<IReadOnlyList<Morphology.IMorphologyResult>> ComputeRemeshMetrics(
        Mesh remeshed,
        double targetEdge,
        int maxIters,
        IGeometryContext context) {
        int edgeCount = remeshed.TopologyEdges.Count;
        (double sum, double sumSq) = (0.0, 0.0);
        for (int i = 0; i < edgeCount; i++) {
            double len = remeshed.TopologyEdges.EdgeLine(i).Length;
            sum += len;
            sumSq += len * len;
        }
        double mean = edgeCount > 0 ? sum / edgeCount : 0.0;
        double variance = edgeCount > 0 ? (sumSq / edgeCount) - (mean * mean) : 0.0;
        double stdDev = Math.Sqrt(Math.Max(variance, 0.0));
        (double uniformity, bool converged) = (
            mean > context.AbsoluteTolerance ? Math.Exp(-stdDev / mean) : 0.0,
            Math.Abs(mean - targetEdge) < (targetEdge * MorphologyConfig.RemeshUniformityWeight * MorphologyConfig.RemeshConvergenceThreshold));

        return ResultFactory.Create<IReadOnlyList<Morphology.IMorphologyResult>>(
            value: [new Morphology.RemeshResult(remeshed, targetEdge, mean, stdDev, uniformity, maxIters, converged, 0, remeshed.Faces.Count),]);
    }
}<|MERGE_RESOLUTION|>--- conflicted
+++ resolved
@@ -31,32 +31,6 @@
     private static Result<IReadOnlyList<Morphology.IMorphologyResult>> Execute<TGeom, TParam>(
         object input,
         object parameters,
-<<<<<<< HEAD
-        IGeometryContext context,
-        Func<TGeom, TParam, IGeometryContext, Result<IReadOnlyList<Morphology.IMorphologyResult>>> compute,
-        Func<object, bool>? geomCheck = null) where TGeom : GeometryBase =>
-        input is not TGeom geom || (geomCheck is not null && !geomCheck(input))
-            ? ResultFactory.Create<IReadOnlyList<Morphology.IMorphologyResult>>(error: E.Geometry.InvalidGeometryType.WithContext($"Expected: {typeof(TGeom).Name}"))
-            : parameters is not TParam param
-                ? ResultFactory.Create<IReadOnlyList<Morphology.IMorphologyResult>>(error: E.Geometry.InsufficientParameters.WithContext($"Expected: {typeof(TParam).Name}"))
-                : compute(geom, param, context);
-
-    [Pure, MethodImpl(MethodImplOptions.AggressiveInlining)]
-    private static Result<IReadOnlyList<Morphology.IMorphologyResult>> ExecuteCageDeform(object input, object parameters, IGeometryContext context) =>
-        Execute<GeometryBase, (GeometryBase, Point3d[], Point3d[])>(
-            input,
-            parameters,
-            context,
-            (geom, p, ctx) => MorphologyCompute.CageDeform(geom, p.Item1, p.Item2, p.Item3, ctx).Bind(deformed => {
-                BoundingBox originalBounds = geom.GetBoundingBox(accurate: false);
-                BoundingBox deformedBounds = deformed.GetBoundingBox(accurate: false);
-                double[] displacements = [.. p.Item2.Zip(p.Item3, static (o, d) => o.DistanceTo(d)),];
-                (double maxDisp, double meanDisp) = displacements.Length > 0 ? (displacements.Max(), displacements.Average()) : (0.0, 0.0);
-                double volumeRatio = RhinoMath.IsValidDouble(originalBounds.Volume) && originalBounds.Volume > RhinoMath.ZeroTolerance ? deformedBounds.Volume / originalBounds.Volume : 1.0;
-                return ResultFactory.Create<IReadOnlyList<Morphology.IMorphologyResult>>(value: [new Morphology.CageDeformResult(deformed, maxDisp, meanDisp, originalBounds, deformedBounds, volumeRatio),]);
-            }),
-            geomCheck: g => g is Mesh or Brep);
-=======
         IGeometryContext context) =>
         parameters is not (GeometryBase cage, Point3d[] originalPts, Point3d[] deformedPts)
             ? ResultFactory.Create<IReadOnlyList<Morphology.IMorphologyResult>>(
@@ -81,7 +55,6 @@
                                     : 1.0),
                             ]);
                     });
->>>>>>> 1ca42af4
 
     [Pure, MethodImpl(MethodImplOptions.AggressiveInlining)]
     private static Result<IReadOnlyList<Morphology.IMorphologyResult>> ExecuteSubdivideCatmullClark(object input, object parameters, IGeometryContext context) =>
@@ -105,12 +78,6 @@
                 : MorphologyCompute.SubdivideIterative(mesh, algorithm, levels, ctx).Bind(subdivided => ComputeSubdivisionMetrics(mesh, subdivided, ctx)));
 
     [Pure, MethodImpl(MethodImplOptions.AggressiveInlining)]
-<<<<<<< HEAD
-    private static Result<IReadOnlyList<Morphology.IMorphologyResult>> ExecuteSmoothLaplacian(object input, object parameters, IGeometryContext context) =>
-        Execute<Mesh, (int, bool)>(input, parameters, context, (mesh, p, ctx) =>
-            MorphologyCompute.SmoothWithConvergence(mesh, p.Item1, p.Item2, (m, pos, _) => LaplacianUpdate(m, pos, useCotangent: true), ctx)
-                .Bind(smoothed => ComputeSmoothingMetrics(mesh, smoothed, p.Item1, ctx)));
-=======
     private static Result<IReadOnlyList<Morphology.IMorphologyResult>> ExecuteSmoothTaubin(
         object input,
         object parameters,
@@ -134,7 +101,6 @@
                         },
                         context)
                         .Bind(smoothed => ComputeSmoothingMetrics(mesh, smoothed, iterations, context));
->>>>>>> 1ca42af4
 
     [Pure, MethodImpl(MethodImplOptions.AggressiveInlining)]
     private static Result<IReadOnlyList<Morphology.IMorphologyResult>> ExecuteSmoothTaubin(object input, object parameters, IGeometryContext context) =>
@@ -180,51 +146,6 @@
     }
 
     [Pure, MethodImpl(MethodImplOptions.AggressiveInlining)]
-<<<<<<< HEAD
-    internal static Point3d[] LaplacianUpdate(Mesh mesh, Point3d[] positions, bool useCotangent) {
-        Point3d[] updated = new Point3d[positions.Length];
-        for (int i = 0; i < positions.Length; i++) {
-            int[] neighbors = mesh.TopologyVertices.ConnectedTopologyVertices(i);
-            if (neighbors.Length is 0) {
-                updated[i] = positions[i];
-                continue;
-            }
-            Point3d currentPos = positions[i];
-            (Vector3d weightedSum, double weightSum) = (Vector3d.Zero, 0.0);
-            for (int j = 0; j < neighbors.Length; j++) {
-                int meshVertIdx = mesh.TopologyVertices.MeshVertexIndices(neighbors[j])[0];
-                Point3d neighborPos = positions[meshVertIdx];
-                double weight = useCotangent ? MorphologyConfig.UniformLaplacianWeight / Math.Max(currentPos.DistanceTo(neighborPos), RhinoMath.ZeroTolerance) : MorphologyConfig.UniformLaplacianWeight;
-                weightedSum += weight * (Vector3d)neighborPos;
-                weightSum += weight;
-            }
-            updated[i] = weightSum > RhinoMath.ZeroTolerance ? (Point3d)(weightedSum / weightSum) : currentPos;
-        }
-        return updated;
-    }
-
-    [Pure, MethodImpl(MethodImplOptions.AggressiveInlining)]
-    private static Point3d[] MeanCurvatureFlowUpdate(Mesh mesh, Point3d[] positions, double timeStep, IGeometryContext _) {
-        Point3d[] updated = new Point3d[positions.Length];
-        for (int i = 0; i < positions.Length; i++) {
-            int[] neighbors = mesh.TopologyVertices.ConnectedTopologyVertices(i);
-            if (neighbors.Length is 0) {
-                updated[i] = positions[i];
-                continue;
-            }
-            Point3d currentPos = positions[i];
-            Point3d laplacian = Point3d.Origin;
-            for (int j = 0; j < neighbors.Length; j++) {
-                laplacian += positions[mesh.TopologyVertices.MeshVertexIndices(neighbors[j])[0]] - currentPos;
-            }
-            laplacian /= neighbors.Length;
-            Vector3d normal = mesh.Normals.Count > i ? mesh.Normals[i] : Vector3d.ZAxis;
-            double curvature = normal * (laplacian - Point3d.Origin);
-            updated[i] = currentPos + ((timeStep * curvature) * normal);
-        }
-        return updated;
-    }
-=======
     internal static Point3d[] LaplacianUpdate(Mesh mesh, Point3d[] positions, bool useCotangent) =>
         [.. Enumerable.Range(0, positions.Length).Select(i => {
             int[] neighbors = mesh.TopologyVertices.ConnectedTopologyVertices(i);
@@ -256,7 +177,6 @@
                     (mesh.Normals.Count > i ? mesh.Normals[i] : Vector3d.ZAxis));
         }),
         ];
->>>>>>> 1ca42af4
 
     [Pure, MethodImpl(MethodImplOptions.AggressiveInlining)]
     internal static (double[] EdgeLengths, double[] AspectRatios, double[] MinAngles) ComputeMeshMetrics(Mesh mesh, IGeometryContext context) {
@@ -290,21 +210,6 @@
         Mesh original,
         Mesh subdivided,
         IGeometryContext context) {
-<<<<<<< HEAD
-        (double[] edgeLengths, double[] aspectRatios, double[] minAngles) = ComputeMeshMetrics(subdivided, context);
-        return ResultFactory.Create<IReadOnlyList<Morphology.IMorphologyResult>>(
-            value: [
-                new Morphology.SubdivisionResult(
-                    subdivided,
-                    original.Faces.Count,
-                    subdivided.Faces.Count,
-                    edgeLengths.Min(),
-                    edgeLengths.Max(),
-                    edgeLengths.Average(),
-                    aspectRatios.Average(),
-                    minAngles.Min()),
-            ]);
-=======
         double[] edgeLengths = [.. Enumerable.Range(0, subdivided.TopologyEdges.Count).Select(i => subdivided.TopologyEdges.EdgeLine(i).Length),];
         (double aspectRatio, double[] angles)[] metrics = [.. Enumerable.Range(0, subdivided.Faces.Count).Select(i => {
             (Point3d a, Point3d b, Point3d c) = (subdivided.Vertices[subdivided.Faces[i].A], subdivided.Vertices[subdivided.Faces[i].B], subdivided.Vertices[subdivided.Faces[i].C]);
@@ -331,7 +236,6 @@
                 metrics.Average(m => m.aspectRatio),
                 metrics.SelectMany(m => m.angles).Min()),
         ]);
->>>>>>> 1ca42af4
     }
 
     [Pure, MethodImpl(MethodImplOptions.AggressiveInlining)]
