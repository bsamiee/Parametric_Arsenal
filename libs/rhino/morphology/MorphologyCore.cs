--- conflicted
+++ resolved
@@ -222,19 +222,11 @@
                 subdivided,
                 original.Faces.Count,
                 subdivided.Faces.Count,
-<<<<<<< HEAD
                 edgeLengths.Length > 0 ? edgeLengths.Min() : 0.0,
                 edgeLengths.Length > 0 ? edgeLengths.Max() : 0.0,
                 edgeLengths.Length > 0 ? edgeLengths.Average() : 0.0,
                 aspectRatios.Length > 0 ? aspectRatios.Average() : 0.0,
                 minAngles.Length > 0 ? minAngles.Min() : 0.0),
-=======
-                edgeLengths.Min(),
-                edgeLengths.Max(),
-                edgeLengths.Average(),
-                aspectRatios.Average(),
-                minAngles.Min()),
->>>>>>> 0123437f
         ]);
     }
 
